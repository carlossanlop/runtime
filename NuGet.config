<?xml version="1.0" encoding="utf-8"?>
<configuration>
  <!-- Don't use any higher level config files.
       Our builds need to be isolated from user/machine state -->
  <fallbackPackageFolders>
    <clear />
  </fallbackPackageFolders>
  <packageSources>
    <clear />
    <!--Begin: Package sources managed by Dependency Flow automation. Do not edit the sources below.-->
    <!--  Begin: Package sources from dotnet-emsdk -->
<<<<<<< HEAD
    <add key="darc-pub-dotnet-emsdk-ec84e77" value="https://pkgs.dev.azure.com/dnceng/public/_packaging/darc-pub-dotnet-emsdk-ec84e775/nuget/v3/index.json" />
=======
    <add key="darc-pub-dotnet-emsdk-6afd7b9" value="https://pkgs.dev.azure.com/dnceng/public/_packaging/darc-pub-dotnet-emsdk-6afd7b9f/nuget/v3/index.json" />
>>>>>>> 36d276b7
    <!--  End: Package sources from dotnet-emsdk -->
    <!--  Begin: Package sources from dotnet-sdk -->
    <!--  End: Package sources from dotnet-sdk -->
    <!--End: Package sources managed by Dependency Flow automation. Do not edit the sources above.-->
    <!--
      'src/test/PrepareTestAssets/PrepareTestAssets.proj' generates a NuGet.config file using this
      one as a template. The following line is a marker to insert the test restore sources.
    -->
    <!-- TEST_RESTORE_SOURCES_INSERTION_LINE -->
    <add key="dotnet-public" value="https://pkgs.dev.azure.com/dnceng/public/_packaging/dotnet-public/nuget/v3/index.json" />
    <add key="dotnet-tools" value="https://pkgs.dev.azure.com/dnceng/public/_packaging/dotnet-tools/nuget/v3/index.json" />
    <add key="dotnet-eng" value="https://pkgs.dev.azure.com/dnceng/public/_packaging/dotnet-eng/nuget/v3/index.json" />
    <add key="dotnet-libraries" value="https://pkgs.dev.azure.com/dnceng/public/_packaging/dotnet-libraries/nuget/v3/index.json" />
    <!-- Required for System.CommandLine SB intermediate -->
    <add key="dotnet-libraries-transport" value="https://pkgs.dev.azure.com/dnceng/public/_packaging/dotnet-libraries-transport/nuget/v3/index.json" />
    <add key="dotnet8" value="https://pkgs.dev.azure.com/dnceng/public/_packaging/dotnet8/nuget/v3/index.json" />
    <add key="dotnet8-transport" value="https://pkgs.dev.azure.com/dnceng/public/_packaging/dotnet8-transport/nuget/v3/index.json" />
  </packageSources>
  <disabledPackageSources>
    <clear />
    <!--Begin: Package sources managed by Dependency Flow automation. Do not edit the sources below.-->
    <!--  Begin: Package sources from dotnet-sdk -->
    <!--  End: Package sources from dotnet-sdk -->
    <!--End: Package sources managed by Dependency Flow automation. Do not edit the sources above.-->
  </disabledPackageSources>
</configuration><|MERGE_RESOLUTION|>--- conflicted
+++ resolved
@@ -9,11 +9,8 @@
     <clear />
     <!--Begin: Package sources managed by Dependency Flow automation. Do not edit the sources below.-->
     <!--  Begin: Package sources from dotnet-emsdk -->
-<<<<<<< HEAD
     <add key="darc-pub-dotnet-emsdk-ec84e77" value="https://pkgs.dev.azure.com/dnceng/public/_packaging/darc-pub-dotnet-emsdk-ec84e775/nuget/v3/index.json" />
-=======
     <add key="darc-pub-dotnet-emsdk-6afd7b9" value="https://pkgs.dev.azure.com/dnceng/public/_packaging/darc-pub-dotnet-emsdk-6afd7b9f/nuget/v3/index.json" />
->>>>>>> 36d276b7
     <!--  End: Package sources from dotnet-emsdk -->
     <!--  Begin: Package sources from dotnet-sdk -->
     <!--  End: Package sources from dotnet-sdk -->
