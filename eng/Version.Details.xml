<Dependencies>
  <ProductDependencies>
    <Dependency Name="Microsoft.NETCore.Runtime.ICU.Transport" Version="8.0.0-rtm.23523.2">
      <Uri>https://github.com/dotnet/icu</Uri>
      <Sha>e76010c828e5913da4b6a5332f4d8b14f660dd88</Sha>
    </Dependency>
    <Dependency Name="System.Net.MsQuic.Transport" Version="8.0.0-alpha.1.23527.1">
      <Uri>https://github.com/dotnet/msquic</Uri>
      <Sha>4e887bb039a972819bce916ab8fbeb0c63c53bd1</Sha>
    </Dependency>
    <Dependency Name="System.ServiceModel.Primitives" Version="4.9.0-rc2.21473.1">
      <Uri>https://github.com/dotnet/wcf</Uri>
      <Sha>7f504aabb1988e9a093c1e74d8040bd52feb2f01</Sha>
    </Dependency>
    <Dependency Name="runtime.linux-arm64.Microsoft.NETCore.Runtime.ObjWriter" Version="16.0.5-alpha.1.23566.1" CoherentParentDependency="Microsoft.NET.Workload.Emscripten.Current.Manifest-8.0.100">
      <Uri>https://github.com/dotnet/llvm-project</Uri>
      <Sha>f8a384870a24da097e757885235dfff2acffe7a1</Sha>
    </Dependency>
    <Dependency Name="runtime.linux-x64.Microsoft.NETCore.Runtime.ObjWriter" Version="16.0.5-alpha.1.23566.1" CoherentParentDependency="Microsoft.NET.Workload.Emscripten.Current.Manifest-8.0.100">
      <Uri>https://github.com/dotnet/llvm-project</Uri>
      <Sha>f8a384870a24da097e757885235dfff2acffe7a1</Sha>
    </Dependency>
    <Dependency Name="runtime.linux-musl-arm64.Microsoft.NETCore.Runtime.ObjWriter" Version="16.0.5-alpha.1.23566.1" CoherentParentDependency="Microsoft.NET.Workload.Emscripten.Current.Manifest-8.0.100">
      <Uri>https://github.com/dotnet/llvm-project</Uri>
      <Sha>f8a384870a24da097e757885235dfff2acffe7a1</Sha>
    </Dependency>
    <Dependency Name="runtime.linux-musl-x64.Microsoft.NETCore.Runtime.ObjWriter" Version="16.0.5-alpha.1.23566.1" CoherentParentDependency="Microsoft.NET.Workload.Emscripten.Current.Manifest-8.0.100">
      <Uri>https://github.com/dotnet/llvm-project</Uri>
      <Sha>f8a384870a24da097e757885235dfff2acffe7a1</Sha>
    </Dependency>
    <Dependency Name="runtime.win-arm64.Microsoft.NETCore.Runtime.ObjWriter" Version="16.0.5-alpha.1.23566.1" CoherentParentDependency="Microsoft.NET.Workload.Emscripten.Current.Manifest-8.0.100">
      <Uri>https://github.com/dotnet/llvm-project</Uri>
      <Sha>f8a384870a24da097e757885235dfff2acffe7a1</Sha>
    </Dependency>
    <Dependency Name="runtime.win-x64.Microsoft.NETCore.Runtime.ObjWriter" Version="16.0.5-alpha.1.23566.1" CoherentParentDependency="Microsoft.NET.Workload.Emscripten.Current.Manifest-8.0.100">
      <Uri>https://github.com/dotnet/llvm-project</Uri>
      <Sha>f8a384870a24da097e757885235dfff2acffe7a1</Sha>
    </Dependency>
    <Dependency Name="runtime.osx-arm64.Microsoft.NETCore.Runtime.ObjWriter" Version="16.0.5-alpha.1.23566.1" CoherentParentDependency="Microsoft.NET.Workload.Emscripten.Current.Manifest-8.0.100">
      <Uri>https://github.com/dotnet/llvm-project</Uri>
      <Sha>f8a384870a24da097e757885235dfff2acffe7a1</Sha>
    </Dependency>
    <Dependency Name="runtime.osx-x64.Microsoft.NETCore.Runtime.ObjWriter" Version="16.0.5-alpha.1.23566.1" CoherentParentDependency="Microsoft.NET.Workload.Emscripten.Current.Manifest-8.0.100">
      <Uri>https://github.com/dotnet/llvm-project</Uri>
      <Sha>f8a384870a24da097e757885235dfff2acffe7a1</Sha>
    </Dependency>
    <Dependency Name="runtime.linux-arm64.Microsoft.NETCore.Runtime.JIT.Tools" Version="16.0.5-alpha.1.23566.1" CoherentParentDependency="Microsoft.NET.Workload.Emscripten.Current.Manifest-8.0.100">
      <Uri>https://github.com/dotnet/llvm-project</Uri>
      <Sha>f8a384870a24da097e757885235dfff2acffe7a1</Sha>
    </Dependency>
    <Dependency Name="runtime.linux-x64.Microsoft.NETCore.Runtime.JIT.Tools" Version="16.0.5-alpha.1.23566.1" CoherentParentDependency="Microsoft.NET.Workload.Emscripten.Current.Manifest-8.0.100">
      <Uri>https://github.com/dotnet/llvm-project</Uri>
      <Sha>f8a384870a24da097e757885235dfff2acffe7a1</Sha>
    </Dependency>
    <Dependency Name="runtime.linux-musl-arm64.Microsoft.NETCore.Runtime.JIT.Tools" Version="16.0.5-alpha.1.23566.1" CoherentParentDependency="Microsoft.NET.Workload.Emscripten.Current.Manifest-8.0.100">
      <Uri>https://github.com/dotnet/llvm-project</Uri>
      <Sha>f8a384870a24da097e757885235dfff2acffe7a1</Sha>
    </Dependency>
    <Dependency Name="runtime.linux-musl-x64.Microsoft.NETCore.Runtime.JIT.Tools" Version="16.0.5-alpha.1.23566.1" CoherentParentDependency="Microsoft.NET.Workload.Emscripten.Current.Manifest-8.0.100">
      <Uri>https://github.com/dotnet/llvm-project</Uri>
      <Sha>f8a384870a24da097e757885235dfff2acffe7a1</Sha>
    </Dependency>
    <Dependency Name="runtime.win-arm64.Microsoft.NETCore.Runtime.JIT.Tools" Version="16.0.5-alpha.1.23566.1" CoherentParentDependency="Microsoft.NET.Workload.Emscripten.Current.Manifest-8.0.100">
      <Uri>https://github.com/dotnet/llvm-project</Uri>
      <Sha>f8a384870a24da097e757885235dfff2acffe7a1</Sha>
    </Dependency>
    <Dependency Name="runtime.win-x64.Microsoft.NETCore.Runtime.JIT.Tools" Version="16.0.5-alpha.1.23566.1" CoherentParentDependency="Microsoft.NET.Workload.Emscripten.Current.Manifest-8.0.100">
      <Uri>https://github.com/dotnet/llvm-project</Uri>
      <Sha>f8a384870a24da097e757885235dfff2acffe7a1</Sha>
    </Dependency>
    <Dependency Name="runtime.osx-arm64.Microsoft.NETCore.Runtime.JIT.Tools" Version="16.0.5-alpha.1.23566.1" CoherentParentDependency="Microsoft.NET.Workload.Emscripten.Current.Manifest-8.0.100">
      <Uri>https://github.com/dotnet/llvm-project</Uri>
      <Sha>f8a384870a24da097e757885235dfff2acffe7a1</Sha>
    </Dependency>
    <Dependency Name="runtime.osx-x64.Microsoft.NETCore.Runtime.JIT.Tools" Version="16.0.5-alpha.1.23566.1" CoherentParentDependency="Microsoft.NET.Workload.Emscripten.Current.Manifest-8.0.100">
      <Uri>https://github.com/dotnet/llvm-project</Uri>
      <Sha>f8a384870a24da097e757885235dfff2acffe7a1</Sha>
    </Dependency>
    <Dependency Name="System.CommandLine" Version="2.0.0-beta4.23307.1">
      <Uri>https://github.com/dotnet/command-line-api</Uri>
      <Sha>02fe27cd6a9b001c8feb7938e6ef4b3799745759</Sha>
    </Dependency>
    <Dependency Name="Microsoft.SourceBuild.Intermediate.command-line-api" Version="0.1.430701">
      <Uri>https://github.com/dotnet/command-line-api</Uri>
      <Sha>02fe27cd6a9b001c8feb7938e6ef4b3799745759b</Sha>
      <SourceBuild RepoName="command-line-api" ManagedOnly="true" />
    </Dependency>
    <Dependency Name="Microsoft.DotNet.Cecil" Version="0.11.4-alpha.23509.2">
      <Uri>https://github.com/dotnet/cecil</Uri>
      <Sha>45dd3a73dd5b64b010c4251303b3664bb30df029</Sha>
      <SourceBuild RepoName="cecil" ManagedOnly="true" />
    </Dependency>
    <Dependency Name="Microsoft.NET.Workload.Emscripten.Current.Manifest-8.0.100" Version="8.0.8">
      <Uri>https://github.com/dotnet/emsdk</Uri>
<<<<<<< HEAD
      <Sha>be13dabf6f89f0ee48705e71c5ccee961e200934</Sha>
    </Dependency>
    <Dependency Name="Microsoft.SourceBuild.Intermediate.emsdk" Version="8.0.7-servicing.24352.3">
      <Uri>https://github.com/dotnet/emsdk</Uri>
      <Sha>be13dabf6f89f0ee48705e71c5ccee961e200934</Sha>
=======
      <Sha>abd5b69d9c76c4882327ef0f62aaa396309e2371</Sha>
    </Dependency>
    <Dependency Name="Microsoft.SourceBuild.Intermediate.emsdk" Version="8.0.8-servicing.24353.2">
      <Uri>https://github.com/dotnet/emsdk</Uri>
      <Sha>abd5b69d9c76c4882327ef0f62aaa396309e2371</Sha>
>>>>>>> 00de1f75
      <SourceBuild RepoName="emsdk" ManagedOnly="true" />
    </Dependency>
    <Dependency Name="Microsoft.SourceBuild.Intermediate.source-build-reference-packages" Version="8.0.0-alpha.1.24257.2">
      <Uri>https://github.com/dotnet/source-build-reference-packages</Uri>
      <Sha>6ed73280a6d70f7e7ac39c86f2abe8c10983f0bb</Sha>
      <SourceBuild RepoName="source-build-reference-packages" ManagedOnly="true" />
    </Dependency>
    <Dependency Name="Microsoft.SourceBuild.Intermediate.source-build-externals" Version="8.0.0-alpha.1.24269.1">
      <Uri>https://github.com/dotnet/source-build-externals</Uri>
      <Sha>4f2151df120194f0268944f1b723c14820738fc8</Sha>
      <SourceBuild RepoName="source-build-externals" ManagedOnly="true" />
    </Dependency>
  </ProductDependencies>
  <ToolsetDependencies>
    <Dependency Name="Microsoft.DotNet.Arcade.Sdk" Version="8.0.0-beta.24266.3">
      <Uri>https://github.com/dotnet/arcade</Uri>
      <Sha>e6f70c7dd528f05cd28cec2a179d58c22e91d9ac</Sha>
      <SourceBuild RepoName="arcade" ManagedOnly="true" />
    </Dependency>
    <Dependency Name="Microsoft.DotNet.XliffTasks" Version="1.0.0-beta.23475.1" CoherentParentDependency="Microsoft.DotNet.Arcade.Sdk">
      <Uri>https://github.com/dotnet/xliff-tasks</Uri>
      <Sha>73f0850939d96131c28cf6ea6ee5aacb4da0083a</Sha>
      <SourceBuild RepoName="xliff-tasks" ManagedOnly="true" />
    </Dependency>
    <Dependency Name="Microsoft.DotNet.Helix.Sdk" Version="8.0.0-beta.24266.3">
      <Uri>https://github.com/dotnet/arcade</Uri>
      <Sha>e6f70c7dd528f05cd28cec2a179d58c22e91d9ac</Sha>
    </Dependency>
    <Dependency Name="Microsoft.DotNet.GenAPI" Version="8.0.0-beta.24266.3">
      <Uri>https://github.com/dotnet/arcade</Uri>
      <Sha>e6f70c7dd528f05cd28cec2a179d58c22e91d9ac</Sha>
    </Dependency>
    <Dependency Name="Microsoft.DotNet.GenFacades" Version="8.0.0-beta.24266.3">
      <Uri>https://github.com/dotnet/arcade</Uri>
      <Sha>e6f70c7dd528f05cd28cec2a179d58c22e91d9ac</Sha>
    </Dependency>
    <Dependency Name="Microsoft.DotNet.XUnitExtensions" Version="8.0.0-beta.24266.3">
      <Uri>https://github.com/dotnet/arcade</Uri>
      <Sha>e6f70c7dd528f05cd28cec2a179d58c22e91d9ac</Sha>
    </Dependency>
    <Dependency Name="Microsoft.DotNet.XUnitConsoleRunner" Version="2.5.1-beta.24266.3">
      <Uri>https://github.com/dotnet/arcade</Uri>
      <Sha>e6f70c7dd528f05cd28cec2a179d58c22e91d9ac</Sha>
    </Dependency>
    <Dependency Name="Microsoft.DotNet.Build.Tasks.Archives" Version="8.0.0-beta.24266.3">
      <Uri>https://github.com/dotnet/arcade</Uri>
      <Sha>e6f70c7dd528f05cd28cec2a179d58c22e91d9ac</Sha>
    </Dependency>
    <Dependency Name="Microsoft.DotNet.Build.Tasks.Packaging" Version="8.0.0-beta.24266.3">
      <Uri>https://github.com/dotnet/arcade</Uri>
      <Sha>e6f70c7dd528f05cd28cec2a179d58c22e91d9ac</Sha>
    </Dependency>
    <Dependency Name="Microsoft.DotNet.Build.Tasks.Installers" Version="8.0.0-beta.24266.3">
      <Uri>https://github.com/dotnet/arcade</Uri>
      <Sha>e6f70c7dd528f05cd28cec2a179d58c22e91d9ac</Sha>
    </Dependency>
    <Dependency Name="Microsoft.DotNet.Build.Tasks.Templating" Version="8.0.0-beta.24266.3">
      <Uri>https://github.com/dotnet/arcade</Uri>
      <Sha>e6f70c7dd528f05cd28cec2a179d58c22e91d9ac</Sha>
    </Dependency>
    <Dependency Name="Microsoft.DotNet.Build.Tasks.Workloads" Version="8.0.0-beta.24266.3">
      <Uri>https://github.com/dotnet/arcade</Uri>
      <Sha>e6f70c7dd528f05cd28cec2a179d58c22e91d9ac</Sha>
    </Dependency>
    <Dependency Name="Microsoft.DotNet.CodeAnalysis" Version="8.0.0-beta.24266.3">
      <Uri>https://github.com/dotnet/arcade</Uri>
      <Sha>e6f70c7dd528f05cd28cec2a179d58c22e91d9ac</Sha>
    </Dependency>
    <Dependency Name="Microsoft.DotNet.Build.Tasks.TargetFramework" Version="8.0.0-beta.24266.3">
      <Uri>https://github.com/dotnet/arcade</Uri>
      <Sha>e6f70c7dd528f05cd28cec2a179d58c22e91d9ac</Sha>
    </Dependency>
    <Dependency Name="Microsoft.DotNet.RemoteExecutor" Version="8.0.0-beta.24266.3">
      <Uri>https://github.com/dotnet/arcade</Uri>
      <Sha>e6f70c7dd528f05cd28cec2a179d58c22e91d9ac</Sha>
    </Dependency>
    <Dependency Name="Microsoft.DotNet.Build.Tasks.Feed" Version="8.0.0-beta.24266.3">
      <Uri>https://github.com/dotnet/arcade</Uri>
      <Sha>e6f70c7dd528f05cd28cec2a179d58c22e91d9ac</Sha>
    </Dependency>
    <Dependency Name="Microsoft.DotNet.VersionTools.Tasks" Version="8.0.0-beta.24266.3">
      <Uri>https://github.com/dotnet/arcade</Uri>
      <Sha>e6f70c7dd528f05cd28cec2a179d58c22e91d9ac</Sha>
    </Dependency>
    <Dependency Name="Microsoft.DotNet.SharedFramework.Sdk" Version="8.0.0-beta.24266.3">
      <Uri>https://github.com/dotnet/arcade</Uri>
      <Sha>e6f70c7dd528f05cd28cec2a179d58c22e91d9ac</Sha>
    </Dependency>
    <Dependency Name="System.ComponentModel.TypeConverter.TestData" Version="8.0.0-beta.24270.1">
      <Uri>https://github.com/dotnet/runtime-assets</Uri>
      <Sha>20ef600733c107d19f57de4955dfb025d39b99e3</Sha>
    </Dependency>
    <Dependency Name="System.Data.Common.TestData" Version="8.0.0-beta.24270.1">
      <Uri>https://github.com/dotnet/runtime-assets</Uri>
      <Sha>20ef600733c107d19f57de4955dfb025d39b99e3</Sha>
    </Dependency>
    <Dependency Name="System.Drawing.Common.TestData" Version="8.0.0-beta.24270.1">
      <Uri>https://github.com/dotnet/runtime-assets</Uri>
      <Sha>20ef600733c107d19f57de4955dfb025d39b99e3</Sha>
    </Dependency>
    <Dependency Name="System.Formats.Tar.TestData" Version="8.0.0-beta.24270.1">
      <Uri>https://github.com/dotnet/runtime-assets</Uri>
      <Sha>20ef600733c107d19f57de4955dfb025d39b99e3</Sha>
    </Dependency>
    <Dependency Name="System.IO.Compression.TestData" Version="8.0.0-beta.24270.1">
      <Uri>https://github.com/dotnet/runtime-assets</Uri>
      <Sha>20ef600733c107d19f57de4955dfb025d39b99e3</Sha>
    </Dependency>
    <Dependency Name="System.IO.Packaging.TestData" Version="8.0.0-beta.24270.1">
      <Uri>https://github.com/dotnet/runtime-assets</Uri>
      <Sha>20ef600733c107d19f57de4955dfb025d39b99e3</Sha>
    </Dependency>
    <Dependency Name="System.Net.TestData" Version="8.0.0-beta.24270.1">
      <Uri>https://github.com/dotnet/runtime-assets</Uri>
      <Sha>20ef600733c107d19f57de4955dfb025d39b99e3</Sha>
    </Dependency>
    <Dependency Name="System.Private.Runtime.UnicodeData" Version="8.0.0-beta.24270.1">
      <Uri>https://github.com/dotnet/runtime-assets</Uri>
      <Sha>20ef600733c107d19f57de4955dfb025d39b99e3</Sha>
    </Dependency>
    <Dependency Name="System.Runtime.TimeZoneData" Version="8.0.0-beta.24270.1">
      <Uri>https://github.com/dotnet/runtime-assets</Uri>
      <Sha>20ef600733c107d19f57de4955dfb025d39b99e3</Sha>
    </Dependency>
    <Dependency Name="System.Security.Cryptography.X509Certificates.TestData" Version="8.0.0-beta.24270.1">
      <Uri>https://github.com/dotnet/runtime-assets</Uri>
      <Sha>20ef600733c107d19f57de4955dfb025d39b99e3</Sha>
    </Dependency>
    <Dependency Name="System.Text.RegularExpressions.TestData" Version="8.0.0-beta.24270.1">
      <Uri>https://github.com/dotnet/runtime-assets</Uri>
      <Sha>20ef600733c107d19f57de4955dfb025d39b99e3</Sha>
    </Dependency>
    <Dependency Name="System.Windows.Extensions.TestData" Version="8.0.0-beta.24270.1">
      <Uri>https://github.com/dotnet/runtime-assets</Uri>
      <Sha>20ef600733c107d19f57de4955dfb025d39b99e3</Sha>
    </Dependency>
    <Dependency Name="Microsoft.DotNet.CilStrip.Sources" Version="8.0.0-beta.24270.1">
      <Uri>https://github.com/dotnet/runtime-assets</Uri>
      <Sha>20ef600733c107d19f57de4955dfb025d39b99e3</Sha>
    </Dependency>
    <Dependency Name="runtime.linux-arm64.Microsoft.NETCore.Runtime.Mono.LLVM.Sdk" Version="16.0.5-alpha.1.23566.1" CoherentParentDependency="Microsoft.NET.Workload.Emscripten.Current.Manifest-8.0.100">
      <Uri>https://github.com/dotnet/llvm-project</Uri>
      <Sha>f8a384870a24da097e757885235dfff2acffe7a1</Sha>
    </Dependency>
    <Dependency Name="runtime.linux-arm64.Microsoft.NETCore.Runtime.Mono.LLVM.Tools" Version="16.0.5-alpha.1.23566.1" CoherentParentDependency="Microsoft.NET.Workload.Emscripten.Current.Manifest-8.0.100">
      <Uri>https://github.com/dotnet/llvm-project</Uri>
      <Sha>f8a384870a24da097e757885235dfff2acffe7a1</Sha>
    </Dependency>
    <Dependency Name="runtime.linux-musl-arm64.Microsoft.NETCore.Runtime.Mono.LLVM.Sdk" Version="16.0.5-alpha.1.23566.1" CoherentParentDependency="Microsoft.NET.Workload.Emscripten.Current.Manifest-8.0.100">
      <Uri>https://github.com/dotnet/llvm-project</Uri>
      <Sha>f8a384870a24da097e757885235dfff2acffe7a1</Sha>
    </Dependency>
    <Dependency Name="runtime.linux-musl-arm64.Microsoft.NETCore.Runtime.Mono.LLVM.Tools" Version="16.0.5-alpha.1.23566.1" CoherentParentDependency="Microsoft.NET.Workload.Emscripten.Current.Manifest-8.0.100">
      <Uri>https://github.com/dotnet/llvm-project</Uri>
      <Sha>f8a384870a24da097e757885235dfff2acffe7a1</Sha>
    </Dependency>
    <Dependency Name="runtime.linux-x64.Microsoft.NETCore.Runtime.Mono.LLVM.Sdk" Version="16.0.5-alpha.1.23566.1" CoherentParentDependency="Microsoft.NET.Workload.Emscripten.Current.Manifest-8.0.100">
      <Uri>https://github.com/dotnet/llvm-project</Uri>
      <Sha>f8a384870a24da097e757885235dfff2acffe7a1</Sha>
    </Dependency>
    <Dependency Name="runtime.linux-x64.Microsoft.NETCore.Runtime.Mono.LLVM.Tools" Version="16.0.5-alpha.1.23566.1" CoherentParentDependency="Microsoft.NET.Workload.Emscripten.Current.Manifest-8.0.100">
      <Uri>https://github.com/dotnet/llvm-project</Uri>
      <Sha>f8a384870a24da097e757885235dfff2acffe7a1</Sha>
    </Dependency>
    <Dependency Name="runtime.linux-musl-x64.Microsoft.NETCore.Runtime.Mono.LLVM.Sdk" Version="16.0.5-alpha.1.23566.1" CoherentParentDependency="Microsoft.NET.Workload.Emscripten.Current.Manifest-8.0.100">
      <Uri>https://github.com/dotnet/llvm-project</Uri>
      <Sha>f8a384870a24da097e757885235dfff2acffe7a1</Sha>
    </Dependency>
    <Dependency Name="runtime.linux-musl-x64.Microsoft.NETCore.Runtime.Mono.LLVM.Tools" Version="16.0.5-alpha.1.23566.1" CoherentParentDependency="Microsoft.NET.Workload.Emscripten.Current.Manifest-8.0.100">
      <Uri>https://github.com/dotnet/llvm-project</Uri>
      <Sha>f8a384870a24da097e757885235dfff2acffe7a1</Sha>
    </Dependency>
    <Dependency Name="runtime.win-x64.Microsoft.NETCore.Runtime.Mono.LLVM.Sdk" Version="16.0.5-alpha.1.23566.1" CoherentParentDependency="Microsoft.NET.Workload.Emscripten.Current.Manifest-8.0.100">
      <Uri>https://github.com/dotnet/llvm-project</Uri>
      <Sha>f8a384870a24da097e757885235dfff2acffe7a1</Sha>
    </Dependency>
    <Dependency Name="runtime.win-x64.Microsoft.NETCore.Runtime.Mono.LLVM.Tools" Version="16.0.5-alpha.1.23566.1" CoherentParentDependency="Microsoft.NET.Workload.Emscripten.Current.Manifest-8.0.100">
      <Uri>https://github.com/dotnet/llvm-project</Uri>
      <Sha>f8a384870a24da097e757885235dfff2acffe7a1</Sha>
    </Dependency>
    <Dependency Name="runtime.osx-arm64.Microsoft.NETCore.Runtime.Mono.LLVM.Sdk" Version="16.0.5-alpha.1.23566.1" CoherentParentDependency="Microsoft.NET.Workload.Emscripten.Current.Manifest-8.0.100">
      <Uri>https://github.com/dotnet/llvm-project</Uri>
      <Sha>f8a384870a24da097e757885235dfff2acffe7a1</Sha>
    </Dependency>
    <Dependency Name="runtime.osx-arm64.Microsoft.NETCore.Runtime.Mono.LLVM.Tools" Version="16.0.5-alpha.1.23566.1" CoherentParentDependency="Microsoft.NET.Workload.Emscripten.Current.Manifest-8.0.100">
      <Uri>https://github.com/dotnet/llvm-project</Uri>
      <Sha>f8a384870a24da097e757885235dfff2acffe7a1</Sha>
    </Dependency>
    <Dependency Name="runtime.osx-x64.Microsoft.NETCore.Runtime.Mono.LLVM.Sdk" Version="16.0.5-alpha.1.23566.1" CoherentParentDependency="Microsoft.NET.Workload.Emscripten.Current.Manifest-8.0.100">
      <Uri>https://github.com/dotnet/llvm-project</Uri>
      <Sha>f8a384870a24da097e757885235dfff2acffe7a1</Sha>
    </Dependency>
    <Dependency Name="runtime.osx-x64.Microsoft.NETCore.Runtime.Mono.LLVM.Tools" Version="16.0.5-alpha.1.23566.1" CoherentParentDependency="Microsoft.NET.Workload.Emscripten.Current.Manifest-8.0.100">
      <Uri>https://github.com/dotnet/llvm-project</Uri>
      <Sha>f8a384870a24da097e757885235dfff2acffe7a1</Sha>
    </Dependency>
    <Dependency Name="Microsoft.NETCore.App.Runtime.win-x64" Version="8.0.0-rc.1.23406.6">
      <Uri>https://github.com/dotnet/runtime</Uri>
      <Sha>edbd5c769a19798b6955050baccf99e6797d3208</Sha>
    </Dependency>
    <Dependency Name="runtime.native.System.IO.Ports" Version="8.0.0-rc.1.23406.6">
      <Uri>https://github.com/dotnet/runtime</Uri>
      <Sha>edbd5c769a19798b6955050baccf99e6797d3208</Sha>
    </Dependency>
    <Dependency Name="Microsoft.NETCore.ILAsm" Version="8.0.0-rc.1.23406.6">
      <Uri>https://github.com/dotnet/runtime</Uri>
      <Sha>edbd5c769a19798b6955050baccf99e6797d3208</Sha>
    </Dependency>
    <Dependency Name="Microsoft.NET.Sdk.IL" Version="8.0.0-rc.1.23406.6">
      <Uri>https://github.com/dotnet/runtime</Uri>
      <Sha>edbd5c769a19798b6955050baccf99e6797d3208</Sha>
    </Dependency>
    <Dependency Name="System.Text.Json" Version="8.0.0-rc.1.23406.6">
      <Uri>https://github.com/dotnet/runtime</Uri>
      <Sha>edbd5c769a19798b6955050baccf99e6797d3208</Sha>
      <SourceBuild RepoName="runtime" ManagedOnly="false" />
    </Dependency>
    <Dependency Name="Microsoft.NET.ILLink.Tasks" Version="8.0.0-rc.1.23406.6">
      <Uri>https://github.com/dotnet/runtime</Uri>
      <Sha>edbd5c769a19798b6955050baccf99e6797d3208</Sha>
    </Dependency>
    <Dependency Name="Microsoft.DotNet.ILCompiler" Version="8.0.0-rc.1.23406.6">
      <Uri>https://github.com/dotnet/runtime</Uri>
      <Sha>edbd5c769a19798b6955050baccf99e6797d3208</Sha>
    </Dependency>
    <Dependency Name="Microsoft.DotNet.XHarness.TestRunners.Common" Version="8.0.0-prerelease.24229.2">
      <Uri>https://github.com/dotnet/xharness</Uri>
      <Sha>aacfb6328fdef17e572617bbb551431bb9cb1ff2</Sha>
    </Dependency>
    <Dependency Name="Microsoft.DotNet.XHarness.TestRunners.Xunit" Version="8.0.0-prerelease.24229.2">
      <Uri>https://github.com/dotnet/xharness</Uri>
      <Sha>aacfb6328fdef17e572617bbb551431bb9cb1ff2</Sha>
    </Dependency>
    <Dependency Name="Microsoft.DotNet.XHarness.CLI" Version="8.0.0-prerelease.24229.2">
      <Uri>https://github.com/dotnet/xharness</Uri>
      <Sha>aacfb6328fdef17e572617bbb551431bb9cb1ff2</Sha>
    </Dependency>
    <Dependency Name="Microsoft.DotNet.PackageTesting" Version="8.0.0-beta.24266.3">
      <Uri>https://github.com/dotnet/arcade</Uri>
      <Sha>e6f70c7dd528f05cd28cec2a179d58c22e91d9ac</Sha>
    </Dependency>
    <Dependency Name="optimization.windows_nt-x64.MIBC.Runtime" Version="1.0.0-prerelease.23566.3">
      <Uri>https://dev.azure.com/dnceng/internal/_git/dotnet-optimization</Uri>
      <Sha>67613417f5e1af250e6ddfba79f8f2885d8e90fb</Sha>
    </Dependency>
    <Dependency Name="optimization.windows_nt-x86.MIBC.Runtime" Version="1.0.0-prerelease.23566.3">
      <Uri>https://dev.azure.com/dnceng/internal/_git/dotnet-optimization</Uri>
      <Sha>67613417f5e1af250e6ddfba79f8f2885d8e90fb</Sha>
    </Dependency>
    <Dependency Name="optimization.linux-x64.MIBC.Runtime" Version="1.0.0-prerelease.23566.3">
      <Uri>https://dev.azure.com/dnceng/internal/_git/dotnet-optimization</Uri>
      <Sha>67613417f5e1af250e6ddfba79f8f2885d8e90fb</Sha>
    </Dependency>
    <Dependency Name="optimization.PGO.CoreCLR" Version="1.0.0-prerelease.23566.3">
      <Uri>https://dev.azure.com/dnceng/internal/_git/dotnet-optimization</Uri>
      <Sha>67613417f5e1af250e6ddfba79f8f2885d8e90fb</Sha>
    </Dependency>
    <Dependency Name="Microsoft.DotNet.HotReload.Utils.Generator.BuildTool" Version="8.0.0-alpha.0.24324.2">
      <Uri>https://github.com/dotnet/hotreload-utils</Uri>
      <Sha>a75f01b76f5b86365106ac76fed4bb9ead0ba2f9</Sha>
    </Dependency>
    <Dependency Name="System.Runtime.Numerics.TestData" Version="8.0.0-beta.24270.1">
      <Uri>https://github.com/dotnet/runtime-assets</Uri>
      <Sha>20ef600733c107d19f57de4955dfb025d39b99e3</Sha>
    </Dependency>
    <Dependency Name="Microsoft.Net.Compilers.Toolset" Version="4.8.0-7.23566.2">
      <Uri>https://github.com/dotnet/roslyn</Uri>
      <Sha>7b75981cf3bd520b86ec4ed00ec156c8bc48e4eb</Sha>
    </Dependency>
    <Dependency Name="Microsoft.CodeAnalysis" Version="4.8.0-7.23566.2">
      <Uri>https://github.com/dotnet/roslyn</Uri>
      <Sha>7b75981cf3bd520b86ec4ed00ec156c8bc48e4eb</Sha>
      <SourceBuild RepoName="roslyn" ManagedOnly="true" />
    </Dependency>
    <Dependency Name="Microsoft.CodeAnalysis.CSharp" Version="4.8.0-7.23566.2">
      <Uri>https://github.com/dotnet/roslyn</Uri>
      <Sha>7b75981cf3bd520b86ec4ed00ec156c8bc48e4eb</Sha>
    </Dependency>
    <Dependency Name="Microsoft.CodeAnalysis.Analyzers" Version="3.11.0-beta1.23614.1">
      <Uri>https://github.com/dotnet/roslyn-analyzers</Uri>
      <Sha>abef8ced132657943b7150f01a308e2199a17d5d</Sha>
    </Dependency>
    <Dependency Name="Microsoft.CodeAnalysis.NetAnalyzers" Version="8.0.0-preview.23614.1">
      <Uri>https://github.com/dotnet/roslyn-analyzers</Uri>
      <Sha>abef8ced132657943b7150f01a308e2199a17d5d</Sha>
    </Dependency>
    <Dependency Name="Microsoft.DotNet.ApiCompat.Task" Version="8.0.100">
      <Uri>https://github.com/dotnet/sdk</Uri>
      <Sha>e9d13cbe7e8c1d52ce276a8655f52a87e1017c46</Sha>
    </Dependency>
    <Dependency Name="Microsoft.SourceBuild.Intermediate.sdk" Version="8.0.100-rtm.23551.6">
      <Uri>https://github.com/dotnet/sdk</Uri>
      <Sha>e9d13cbe7e8c1d52ce276a8655f52a87e1017c46</Sha>
      <SourceBuild RepoName="sdk" ManagedOnly="true" />
    </Dependency>
    <Dependency Name="optimization.windows_nt-arm64.MIBC.Runtime" Version="1.0.0-prerelease.23566.3">
      <Uri>https://dev.azure.com/dnceng/internal/_git/dotnet-optimization</Uri>
      <Sha>67613417f5e1af250e6ddfba79f8f2885d8e90fb</Sha>
    </Dependency>
    <Dependency Name="optimization.linux-arm64.MIBC.Runtime" Version="1.0.0-prerelease.23566.3">
      <Uri>https://dev.azure.com/dnceng/internal/_git/dotnet-optimization</Uri>
      <Sha>67613417f5e1af250e6ddfba79f8f2885d8e90fb</Sha>
    </Dependency>
    <!-- Necessary for source-build. This allows the package to be retrieved from previously-source-built artifacts
         and flow in as dependencies of the packages produced by runtime. -->
    <Dependency Name="Nuget.ProjectModel" Version="6.2.4">
      <Uri>https://github.com/NuGet/NuGet.Client</Uri>
      <Sha>8fef55f5a55a3b4f2c96cd1a9b5ddc51d4b927f8</Sha>
    </Dependency>
    <Dependency Name="Microsoft.Dotnet.Sdk.Internal" Version="8.0.100-rtm.23478.7">
      <Uri>https://github.com/dotnet/installer</Uri>
      <Sha>46a7370763921ded24dcb70c585ee97883c615d4</Sha>
    </Dependency>
    <Dependency Name="Microsoft.Build" Version="17.8.3">
      <Uri>https://github.com/dotnet/msbuild</Uri>
      <Sha>195e7f5a3a8e51c37d83cd9e54cb99dc3fc69c22</Sha>
    </Dependency>
    <Dependency Name="Microsoft.SourceBuild.Intermediate.msbuild" Version="17.8.3-preview-23613-06">
      <Uri>https://github.com/dotnet/msbuild</Uri>
      <Sha>195e7f5a3a8e51c37d83cd9e54cb99dc3fc69c22</Sha>
      <SourceBuild RepoName="msbuild" ManagedOnly="true" />
    </Dependency>
  </ToolsetDependencies>
</Dependencies><|MERGE_RESOLUTION|>--- conflicted
+++ resolved
@@ -92,19 +92,11 @@
     </Dependency>
     <Dependency Name="Microsoft.NET.Workload.Emscripten.Current.Manifest-8.0.100" Version="8.0.8">
       <Uri>https://github.com/dotnet/emsdk</Uri>
-<<<<<<< HEAD
-      <Sha>be13dabf6f89f0ee48705e71c5ccee961e200934</Sha>
-    </Dependency>
-    <Dependency Name="Microsoft.SourceBuild.Intermediate.emsdk" Version="8.0.7-servicing.24352.3">
-      <Uri>https://github.com/dotnet/emsdk</Uri>
-      <Sha>be13dabf6f89f0ee48705e71c5ccee961e200934</Sha>
-=======
       <Sha>abd5b69d9c76c4882327ef0f62aaa396309e2371</Sha>
     </Dependency>
     <Dependency Name="Microsoft.SourceBuild.Intermediate.emsdk" Version="8.0.8-servicing.24353.2">
       <Uri>https://github.com/dotnet/emsdk</Uri>
       <Sha>abd5b69d9c76c4882327ef0f62aaa396309e2371</Sha>
->>>>>>> 00de1f75
       <SourceBuild RepoName="emsdk" ManagedOnly="true" />
     </Dependency>
     <Dependency Name="Microsoft.SourceBuild.Intermediate.source-build-reference-packages" Version="8.0.0-alpha.1.24257.2">
