// Licensed to the .NET Foundation under one or more agreements.
// The .NET Foundation licenses this file to you under the MIT license.
// See the LICENSE file in the project root for more information.

#nullable enable
using System.Collections.Generic;
using System.Diagnostics;
using CultureInfo = System.Globalization.CultureInfo;
using System.IO;
using System.Configuration.Assemblies;
using StackCrawlMark = System.Threading.StackCrawlMark;
using System.Runtime.Loader;
using System.Runtime.InteropServices;
using System.Runtime.CompilerServices;
using System.Runtime.Serialization;
using System.Threading;

namespace System.Reflection
{
    internal class RuntimeAssembly : Assembly
    {
        internal RuntimeAssembly() { throw new NotSupportedException(); }

        #region private data members
        private event ModuleResolveEventHandler _ModuleResolve;
        private string? m_fullname;
        private object? m_syncRoot;   // Used to keep collectible types alive and as the syncroot for reflection.emit
        private IntPtr m_assembly;    // slack for ptr datum on unmanaged side

        #endregion

        private sealed class ManifestResourceStream : UnmanagedMemoryStream
        {
            private RuntimeAssembly _manifestAssembly;

            internal unsafe ManifestResourceStream(RuntimeAssembly manifestAssembly, byte* pointer, long length, long capacity, FileAccess access) : base(pointer, length, capacity, access)
            {
                _manifestAssembly = manifestAssembly;
            }
        }

        internal object SyncRoot
        {
            get
            {
                if (m_syncRoot == null)
                {
                    Interlocked.CompareExchange<object?>(ref m_syncRoot, new object(), null);
                }
                return m_syncRoot!; // TODO-NULLABLE: https://github.com/dotnet/roslyn/issues/26761
            }
        }

        public override event ModuleResolveEventHandler ModuleResolve
        {
            add
            {
                _ModuleResolve += value;
            }
            remove
            {
                _ModuleResolve -= value;
            }
        }

        private const string s_localFilePrefix = "file:";

        [DllImport(JitHelpers.QCall, CharSet = CharSet.Unicode)]
        private static extern void GetCodeBase(RuntimeAssembly assembly,
                                               bool copiedName,
                                               StringHandleOnStack retString);

        internal string? GetCodeBase(bool copiedName)
        {
            string? codeBase = null;
            GetCodeBase(GetNativeHandle(), copiedName, JitHelpers.GetStringHandleOnStack(ref codeBase));
            return codeBase;
        }

        public override string? CodeBase => GetCodeBase(false);

        internal RuntimeAssembly GetNativeHandle() => this;

        // If the assembly is copied before it is loaded, the codebase will be set to the
        // actual file loaded if copiedName is true. If it is false, then the original code base
        // is returned.
        public override AssemblyName GetName(bool copiedName)
        {
<<<<<<< HEAD
            AssemblyName an = new AssemblyName();

            string? codeBase = GetCodeBase(copiedName);
=======
            string codeBase = GetCodeBase(copiedName);
>>>>>>> 41bbac18

            var an = new AssemblyName(GetSimpleName(),
                    GetPublicKey(),
                    null, // public key token
                    GetVersion(),
                    GetLocale(),
                    GetHashAlgorithm(),
                    AssemblyVersionCompatibility.SameMachine,
                    codeBase,
                    GetFlags() | AssemblyNameFlags.PublicKey,
                    null); // strong name key pair

            Module? manifestModule = ManifestModule;
            if (manifestModule != null)
            {
                if (manifestModule.MDStreamVersion > 0x10000)
                {
                    manifestModule.GetPEKind(out PortableExecutableKinds pek, out ImageFileMachine ifm);
                    an.SetProcArchIndex(pek, ifm);
                }
            }
            return an;
        }

        [DllImport(JitHelpers.QCall, CharSet = CharSet.Unicode)]
        private static extern void GetFullName(RuntimeAssembly assembly, StringHandleOnStack retString);

        public override string? FullName
        {
            get
            {
                // If called by Object.ToString(), return val may be NULL.
                if (m_fullname == null)
                {
                    string? s = null;
                    GetFullName(GetNativeHandle(), JitHelpers.GetStringHandleOnStack(ref s));
                    Interlocked.CompareExchange(ref m_fullname, s, null);
                }

                return m_fullname;
            }
        }

        [DllImport(JitHelpers.QCall, CharSet = CharSet.Unicode)]
        private static extern void GetEntryPoint(RuntimeAssembly assembly, ObjectHandleOnStack retMethod);

        public override MethodInfo? EntryPoint
        {
            get
            {
                IRuntimeMethodInfo? methodHandle = null;
                GetEntryPoint(GetNativeHandle(), JitHelpers.GetObjectHandleOnStack(ref methodHandle));

                if (methodHandle == null)
                    return null;

                return (MethodInfo)RuntimeType.GetMethodBase(methodHandle);
            }
        }

        [DllImport(JitHelpers.QCall, CharSet = CharSet.Unicode)]
        private static extern void GetType(RuntimeAssembly assembly,
                                            string name,
                                            bool throwOnError,
                                            bool ignoreCase,
                                            ObjectHandleOnStack type,
                                            ObjectHandleOnStack keepAlive,
                                            ObjectHandleOnStack assemblyLoadContext);

        public override Type? GetType(string name, bool throwOnError, bool ignoreCase)
        {
            // throw on null strings regardless of the value of "throwOnError"
            if (name == null)
                throw new ArgumentNullException(nameof(name));

<<<<<<< HEAD
            RuntimeType? type = null;
            object? keepAlive = null;
            GetType(GetNativeHandle(), name, throwOnError, ignoreCase, JitHelpers.GetObjectHandleOnStack(ref type), JitHelpers.GetObjectHandleOnStack(ref keepAlive));
=======
            RuntimeType type = null;
            object keepAlive = null;
            AssemblyLoadContext assemblyLoadContextStack = AssemblyLoadContext.CurrentContextualReflectionContext;

            GetType(GetNativeHandle(),
                    name,
                    throwOnError,
                    ignoreCase,
                    JitHelpers.GetObjectHandleOnStack(ref type),
                    JitHelpers.GetObjectHandleOnStack(ref keepAlive),
                    JitHelpers.GetObjectHandleOnStack(ref assemblyLoadContextStack));
>>>>>>> 41bbac18
            GC.KeepAlive(keepAlive);

            return type;
        }

        [DllImport(JitHelpers.QCall, CharSet = CharSet.Unicode)]
        private static extern void GetExportedTypes(RuntimeAssembly assembly, ObjectHandleOnStack retTypes);

        public override Type[] GetExportedTypes()
        {
            Type[]? types = null;
            GetExportedTypes(GetNativeHandle(), JitHelpers.GetObjectHandleOnStack(ref types));
            return types!;
        }

        public override IEnumerable<TypeInfo> DefinedTypes
        {
            get
            {
                RuntimeModule[] modules = GetModulesInternal(true, false);
                if (modules.Length == 1)
                {
                    return modules[0].GetDefinedTypes();
                }

                List<RuntimeType> rtTypes = new List<RuntimeType>();

                for (int i = 0; i < modules.Length; i++)
                {
                    rtTypes.AddRange(modules[i].GetDefinedTypes());
                }

                return rtTypes.ToArray();
            }
        }

        [DllImport(JitHelpers.QCall, CharSet = CharSet.Unicode)]
        [return: MarshalAs(UnmanagedType.Bool)]
        internal static extern bool GetIsCollectible(RuntimeAssembly assembly);

        public override bool IsCollectible => GetIsCollectible(GetNativeHandle());

        // GetResource will return a pointer to the resources in memory.
        [DllImport(JitHelpers.QCall, CharSet = CharSet.Unicode)]
        private static extern unsafe byte* GetResource(RuntimeAssembly assembly,
                                                       string resourceName,
                                                       out uint length);

        // Load a resource based on the NameSpace of the type.
        public override Stream? GetManifestResourceStream(Type type, string name)
        {
            if (type == null && name == null)
                throw new ArgumentNullException(nameof(type));

            string? nameSpace = type?.Namespace;

            char c = Type.Delimiter;
            string resourceName = nameSpace != null && name != null ?
                string.Concat(nameSpace, new ReadOnlySpan<char>(ref c, 1), name) :
                string.Concat(nameSpace, name);

            return GetManifestResourceStream(resourceName);
        }

        public unsafe override Stream? GetManifestResourceStream(string name)
        {
            uint length = 0;
            byte* pbInMemoryResource = GetResource(GetNativeHandle(), name, out length);

            if (pbInMemoryResource != null)
            {
                return new ManifestResourceStream(this, pbInMemoryResource, length, length, FileAccess.Read);
            }

            return null;
        }

        // ISerializable implementation
        public override void GetObjectData(SerializationInfo info, StreamingContext context)
        {
            throw new PlatformNotSupportedException();
        }

        public override Module? ManifestModule
        {
            get
            {
                // We don't need to return the "external" ModuleBuilder because
                // it is meant to be read-only
                return RuntimeAssembly.GetManifestModule(GetNativeHandle());
            }
        }

        public override object[] GetCustomAttributes(bool inherit)
        {
            return CustomAttribute.GetCustomAttributes(this, typeof(object) as RuntimeType);
        }

        public override object[] GetCustomAttributes(Type attributeType, bool inherit)
        {
            if (attributeType == null)
                throw new ArgumentNullException(nameof(attributeType));

            RuntimeType? attributeRuntimeType = attributeType.UnderlyingSystemType as RuntimeType;

            if (attributeRuntimeType == null)
                throw new ArgumentException(SR.Arg_MustBeType, nameof(attributeType));

            return CustomAttribute.GetCustomAttributes(this, attributeRuntimeType);
        }

        public override bool IsDefined(Type attributeType, bool inherit)
        {
            if (attributeType == null)
                throw new ArgumentNullException(nameof(attributeType));

            RuntimeType? attributeRuntimeType = attributeType.UnderlyingSystemType as RuntimeType;

            if (attributeRuntimeType == null)
                throw new ArgumentException(SR.Arg_MustBeType, nameof(attributeType));

            return CustomAttribute.IsDefined(this, attributeRuntimeType);
        }

        public override IList<CustomAttributeData> GetCustomAttributesData()
        {
            return CustomAttributeData.GetCustomAttributesInternal(this);
        }

        internal static RuntimeAssembly InternalLoad(string assemblyString, ref StackCrawlMark stackMark, AssemblyLoadContext assemblyLoadContext = null)
        {
            RuntimeAssembly? assembly;
            AssemblyName an = CreateAssemblyName(assemblyString, out assembly);

            if (assembly != null)
            {
                // The assembly was returned from ResolveAssemblyEvent
                return assembly;
            }

            return InternalLoadAssemblyName(an, ref stackMark, assemblyLoadContext);
        }

        // Creates AssemblyName. Fills assembly if AssemblyResolve event has been raised.
        internal static AssemblyName CreateAssemblyName(
            string assemblyString,
            out RuntimeAssembly? assemblyFromResolveEvent)
        {
            if (assemblyString == null)
                throw new ArgumentNullException(nameof(assemblyString));

            if ((assemblyString.Length == 0) ||
                (assemblyString[0] == '\0'))
                throw new ArgumentException(SR.Format_StringZeroLength);

            AssemblyName an = new AssemblyName();

            an.Name = assemblyString;
            an.nInit(out assemblyFromResolveEvent, true);

            return an;
        }

        internal static RuntimeAssembly InternalLoadAssemblyName(AssemblyName assemblyRef, ref StackCrawlMark stackMark, AssemblyLoadContext assemblyLoadContext = null)
        {
#if FEATURE_APPX
            if (ApplicationModel.IsUap)
            {
                if (assemblyRef.CodeBase != null)
                {
                    throw new NotSupportedException(SR.Format(SR.NotSupported_AppX, "Assembly.LoadFrom"));
                }
            }
#endif

            assemblyRef = (AssemblyName)assemblyRef.Clone();
            if (assemblyRef.ProcessorArchitecture != ProcessorArchitecture.None)
            {
                // PA does not have a semantics for by-name binds for execution
                assemblyRef.ProcessorArchitecture = ProcessorArchitecture.None;
            }

            string? codeBase = VerifyCodeBase(assemblyRef.CodeBase);

            return nLoad(assemblyRef, codeBase, null, ref stackMark, true, assemblyLoadContext);
        }

        [MethodImplAttribute(MethodImplOptions.InternalCall)]
        private static extern RuntimeAssembly nLoad(AssemblyName fileName,
                                                    string? codeBase,
                                                    RuntimeAssembly? assemblyContext,
                                                    ref StackCrawlMark stackMark,
                                                    bool throwOnFileNotFound,
                                                    AssemblyLoadContext assemblyLoadContext = null);

        public override bool ReflectionOnly
        {
            get
            {
                return false;
            }
        }

        // Returns the module in this assembly with name 'name'

        [DllImport(JitHelpers.QCall, CharSet = CharSet.Unicode)]
        private static extern void GetModule(RuntimeAssembly assembly, string name, ObjectHandleOnStack retModule);

        public override Module? GetModule(string name)
        {
            Module? retModule = null;
            GetModule(GetNativeHandle(), name, JitHelpers.GetObjectHandleOnStack(ref retModule));
            return retModule;
        }

        // Returns the file in the File table of the manifest that matches the
        // given name.  (Name should not include path.)
        public override FileStream? GetFile(string name)
        {
            RuntimeModule? m = (RuntimeModule?)GetModule(name);
            if (m == null)
                return null;

            return new FileStream(m.GetFullyQualifiedName(),
                                  FileMode.Open,
                                  FileAccess.Read, FileShare.Read, FileStream.DefaultBufferSize, false);
        }

        public override FileStream[] GetFiles(bool getResourceModules)
        {
            Module[] m = GetModules(getResourceModules);
            FileStream[] fs = new FileStream[m.Length];

            for (int i = 0; i < fs.Length; i++)
            {
                fs[i] = new FileStream(((RuntimeModule)m[i]).GetFullyQualifiedName(),
                                       FileMode.Open,
                                       FileAccess.Read, FileShare.Read, FileStream.DefaultBufferSize, false);
            }

            return fs;
        }

        // Returns the names of all the resources
        [MethodImplAttribute(MethodImplOptions.InternalCall)]
        private static extern string[] GetManifestResourceNames(RuntimeAssembly assembly);

        // Returns the names of all the resources
        public override string[] GetManifestResourceNames()
        {
            return GetManifestResourceNames(GetNativeHandle());
        }

        // Returns the names of all the resources
        [MethodImplAttribute(MethodImplOptions.InternalCall)]
        private static extern AssemblyName[] GetReferencedAssemblies(RuntimeAssembly assembly);

        public override AssemblyName[] GetReferencedAssemblies()
        {
            return GetReferencedAssemblies(GetNativeHandle());
        }

        [DllImport(JitHelpers.QCall, CharSet = CharSet.Unicode)]
        private static extern int GetManifestResourceInfo(RuntimeAssembly assembly,
                                                          string resourceName,
                                                          ObjectHandleOnStack assemblyRef,
                                                          StringHandleOnStack retFileName);

        public override ManifestResourceInfo? GetManifestResourceInfo(string resourceName)
        {
            RuntimeAssembly? retAssembly = null;
            string? fileName = null;
            int location = GetManifestResourceInfo(GetNativeHandle(), resourceName,
                                                   JitHelpers.GetObjectHandleOnStack(ref retAssembly),
                                                   JitHelpers.GetStringHandleOnStack(ref fileName));

            if (location == -1)
                return null;

            return new ManifestResourceInfo(retAssembly, fileName,
                                                (ResourceLocation)location);
        }

        [DllImport(JitHelpers.QCall, CharSet = CharSet.Unicode)]
        private static extern void GetLocation(RuntimeAssembly assembly, StringHandleOnStack retString);

        public override string Location
        {
            get
            {
                string? location = null;

                GetLocation(GetNativeHandle(), JitHelpers.GetStringHandleOnStack(ref location));

                return location!;
            }
        }

        [DllImport(JitHelpers.QCall, CharSet = CharSet.Unicode)]
        private static extern void GetImageRuntimeVersion(RuntimeAssembly assembly, StringHandleOnStack retString);

        public override string ImageRuntimeVersion
        {
            get
            {
                string? s = null;
                GetImageRuntimeVersion(GetNativeHandle(), JitHelpers.GetStringHandleOnStack(ref s));
                return s!;
            }
        }

        public override bool GlobalAssemblyCache
        {
            get
            {
                return false;
            }
        }

        public override long HostContext
        {
            get
            {
                return 0;
            }
        }

        private static string? VerifyCodeBase(string? codebase)
        {
            if (codebase == null)
                return null;

            int len = codebase.Length;
            if (len == 0)
                return null;


            int j = codebase.IndexOf(':');
            // Check to see if the url has a prefix
            if ((j != -1) &&
                (j + 2 < len) &&
                ((codebase[j + 1] == '/') || (codebase[j + 1] == '\\')) &&
                ((codebase[j + 2] == '/') || (codebase[j + 2] == '\\')))
                return codebase;
#if PLATFORM_WINDOWS
            else if ((len > 2) && (codebase[0] == '\\') && (codebase[1] == '\\'))
                return "file://" + codebase;
            else
                return "file:///" + Path.GetFullPath(codebase);
#else
            else
                return "file://" + Path.GetFullPath(codebase);
#endif // PLATFORM_WINDOWS
        }

        [DllImport(JitHelpers.QCall, CharSet = CharSet.Unicode)]
        private static extern void GetVersion(RuntimeAssembly assembly,
                                              out int majVer,
                                              out int minVer,
                                              out int buildNum,
                                              out int revNum);

        internal Version GetVersion()
        {
            int majorVer, minorVer, build, revision;
            GetVersion(GetNativeHandle(), out majorVer, out minorVer, out build, out revision);
            return new Version(majorVer, minorVer, build, revision);
        }

        [DllImport(JitHelpers.QCall, CharSet = CharSet.Unicode)]
        private static extern void GetLocale(RuntimeAssembly assembly, StringHandleOnStack retString);

        internal CultureInfo GetLocale()
        {
            string? locale = null;

            GetLocale(GetNativeHandle(), JitHelpers.GetStringHandleOnStack(ref locale));

            if (locale == null)
                return CultureInfo.InvariantCulture;

            return new CultureInfo(locale);
        }

        [MethodImplAttribute(MethodImplOptions.InternalCall)]
        private static extern bool FCallIsDynamic(RuntimeAssembly assembly);

        public override bool IsDynamic
        {
            get
            {
                return FCallIsDynamic(GetNativeHandle());
            }
        }

        [DllImport(JitHelpers.QCall, CharSet = CharSet.Unicode)]
        private static extern void GetSimpleName(RuntimeAssembly assembly, StringHandleOnStack retSimpleName);

        internal string? GetSimpleName()
        {
            string? name = null;
            GetSimpleName(GetNativeHandle(), JitHelpers.GetStringHandleOnStack(ref name));
            return name;
        }

        [DllImport(JitHelpers.QCall, CharSet = CharSet.Unicode)]
        private static extern AssemblyHashAlgorithm GetHashAlgorithm(RuntimeAssembly assembly);

        private AssemblyHashAlgorithm GetHashAlgorithm()
        {
            return GetHashAlgorithm(GetNativeHandle());
        }

        [DllImport(JitHelpers.QCall, CharSet = CharSet.Unicode)]
        private static extern AssemblyNameFlags GetFlags(RuntimeAssembly assembly);

        private AssemblyNameFlags GetFlags()
        {
            return GetFlags(GetNativeHandle());
        }

        [DllImport(JitHelpers.QCall, CharSet = CharSet.Unicode)]
        private static extern void GetPublicKey(RuntimeAssembly assembly, ObjectHandleOnStack retPublicKey);

        internal byte[]? GetPublicKey()
        {
            byte[]? publicKey = null;
            GetPublicKey(GetNativeHandle(), JitHelpers.GetObjectHandleOnStack(ref publicKey));
            return publicKey;
        }

        // This method is called by the VM.
        private RuntimeModule? OnModuleResolveEvent(string moduleName)
        {
            ModuleResolveEventHandler moduleResolve = _ModuleResolve;
            if (moduleResolve == null)
                return null;

            foreach (ModuleResolveEventHandler handler in moduleResolve.GetInvocationList())
            {
                RuntimeModule ret = (RuntimeModule)handler(this, new ResolveEventArgs(moduleName, this));
                if (ret != null)
                    return ret;
            }

            return null;
        }

        public override Assembly GetSatelliteAssembly(CultureInfo culture)
        {
            return GetSatelliteAssembly(culture, null);
        }

        // Useful for binding to a very specific version of a satellite assembly
        public override Assembly GetSatelliteAssembly(CultureInfo culture, Version? version)
        {
            if (culture == null)
                throw new ArgumentNullException(nameof(culture));

            return InternalGetSatelliteAssembly(culture, version, throwOnFileNotFound: true)!;
        }

        [System.Security.DynamicSecurityMethod] // Methods containing StackCrawlMark local var has to be marked DynamicSecurityMethod
        internal Assembly? InternalGetSatelliteAssembly(CultureInfo culture,
                                                       Version? version,
                                                       bool throwOnFileNotFound)
        {
            AssemblyName an = new AssemblyName();

            an.SetPublicKey(GetPublicKey());
            an.Flags = GetFlags() | AssemblyNameFlags.PublicKey;

            if (version == null)
                an.Version = GetVersion();
            else
                an.Version = version;

            an.CultureInfo = culture;
            an.Name = GetSimpleName() + ".resources";

            // This stack crawl mark is never used because the requesting assembly is explicitly specified,
            // so the value could be anything.
            StackCrawlMark unused = default;
<<<<<<< HEAD
            RuntimeAssembly? retAssembly = nLoad(an, null, this, ref unused, throwOnFileNotFound, IntPtr.Zero);
=======
            RuntimeAssembly retAssembly = nLoad(an, null, this, ref unused, throwOnFileNotFound);
>>>>>>> 41bbac18

            if (retAssembly == this)
            {
                retAssembly = null;
            }

            if (retAssembly == null && throwOnFileNotFound)
            {
                throw new FileNotFoundException(SR.Format(culture, SR.IO_FileNotFound_FileName, an.Name));
            }

            return retAssembly;
        }

        [DllImport(JitHelpers.QCall, CharSet = CharSet.Unicode)]
        private static extern void GetModules(RuntimeAssembly assembly,
                                              bool loadIfNotFound,
                                              bool getResourceModules,
                                              ObjectHandleOnStack retModuleHandles);

        private RuntimeModule[] GetModulesInternal(bool loadIfNotFound,
                                     bool getResourceModules)
        {
            RuntimeModule[]? modules = null;
            GetModules(GetNativeHandle(), loadIfNotFound, getResourceModules, JitHelpers.GetObjectHandleOnStack(ref modules));
            return modules!;
        }

        public override Module[] GetModules(bool getResourceModules)
        {
            return GetModulesInternal(true, getResourceModules);
        }

        public override Module[] GetLoadedModules(bool getResourceModules)
        {
            return GetModulesInternal(false, getResourceModules);
        }

        [MethodImplAttribute(MethodImplOptions.InternalCall)]
        internal static extern RuntimeModule GetManifestModule(RuntimeAssembly assembly);

        [MethodImplAttribute(MethodImplOptions.InternalCall)]
        internal static extern int GetToken(RuntimeAssembly assembly);

        public sealed override Type[] GetForwardedTypes()
        {
            List<Type> types = new List<Type>();
            List<Exception> exceptions = new List<Exception>();

            MetadataImport scope = GetManifestModule(GetNativeHandle()).MetadataImport;
            scope.Enum(MetadataTokenType.ExportedType, 0, out MetadataEnumResult enumResult);
            for (int i = 0; i < enumResult.Length; i++)
            {
                MetadataToken mdtExternalType = enumResult[i];
                Type? type = null;
                Exception? exception = null;
                ObjectHandleOnStack pType = JitHelpers.GetObjectHandleOnStack(ref type);
                try
                {
                    GetForwardedType(this, mdtExternalType, pType);
                    if (type == null)
                        continue;  // mdtExternalType was not a forwarder entry.
                }
                catch (Exception e)
                {
                    type = null;
                    exception = e;
                }

                Debug.Assert((type != null) != (exception != null)); // Exactly one of these must be non-null. // TODO-NULLABLE: https://github.com/dotnet/csharplang/issues/2388

                if (type != null)
                {
                    types.Add(type);
                    AddPublicNestedTypes(type, types, exceptions);
                }
                else
                {
                    exceptions.Add(exception!);
                }
            }

            if (exceptions.Count != 0)
            {
                int numTypes = types.Count;
                int numExceptions = exceptions.Count;
                types.AddRange(new Type[numExceptions]); // add one null Type for each exception.
                exceptions.InsertRange(0, new Exception[numTypes]); // align the Exceptions with the null Types.
                throw new ReflectionTypeLoadException(types.ToArray(), exceptions.ToArray());
            }

            return types.ToArray();
        }

        private static void AddPublicNestedTypes(Type type, List<Type> types, List<Exception> exceptions)
        {
            Type[] nestedTypes;
            try
            {
                nestedTypes = type.GetNestedTypes(BindingFlags.Public);
            }
            catch (Exception e)
            {
                exceptions.Add(e);
                return;
            }
            foreach (Type nestedType in nestedTypes)
            {
                types.Add(nestedType);
                AddPublicNestedTypes(nestedType, types, exceptions);
            }
        }

        [DllImport(JitHelpers.QCall, CharSet = CharSet.Unicode)]
        private static extern void GetForwardedType(RuntimeAssembly assembly, MetadataToken mdtExternalType, ObjectHandleOnStack type);
    }
}<|MERGE_RESOLUTION|>--- conflicted
+++ resolved
@@ -86,13 +86,7 @@
         // is returned.
         public override AssemblyName GetName(bool copiedName)
         {
-<<<<<<< HEAD
-            AssemblyName an = new AssemblyName();
-
             string? codeBase = GetCodeBase(copiedName);
-=======
-            string codeBase = GetCodeBase(copiedName);
->>>>>>> 41bbac18
 
             var an = new AssemblyName(GetSimpleName(),
                     GetPublicKey(),
@@ -168,13 +162,8 @@
             if (name == null)
                 throw new ArgumentNullException(nameof(name));
 
-<<<<<<< HEAD
             RuntimeType? type = null;
             object? keepAlive = null;
-            GetType(GetNativeHandle(), name, throwOnError, ignoreCase, JitHelpers.GetObjectHandleOnStack(ref type), JitHelpers.GetObjectHandleOnStack(ref keepAlive));
-=======
-            RuntimeType type = null;
-            object keepAlive = null;
             AssemblyLoadContext assemblyLoadContextStack = AssemblyLoadContext.CurrentContextualReflectionContext;
 
             GetType(GetNativeHandle(),
@@ -184,7 +173,6 @@
                     JitHelpers.GetObjectHandleOnStack(ref type),
                     JitHelpers.GetObjectHandleOnStack(ref keepAlive),
                     JitHelpers.GetObjectHandleOnStack(ref assemblyLoadContextStack));
->>>>>>> 41bbac18
             GC.KeepAlive(keepAlive);
 
             return type;
@@ -668,11 +656,7 @@
             // This stack crawl mark is never used because the requesting assembly is explicitly specified,
             // so the value could be anything.
             StackCrawlMark unused = default;
-<<<<<<< HEAD
-            RuntimeAssembly? retAssembly = nLoad(an, null, this, ref unused, throwOnFileNotFound, IntPtr.Zero);
-=======
-            RuntimeAssembly retAssembly = nLoad(an, null, this, ref unused, throwOnFileNotFound);
->>>>>>> 41bbac18
+            RuntimeAssembly? retAssembly = nLoad(an, null, this, ref unused, throwOnFileNotFound);
 
             if (retAssembly == this)
             {
