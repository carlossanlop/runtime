<?xml version="1.0" encoding="utf-8"?>
<Project ToolsVersion="12.0" DefaultTargets="Build" xmlns="http://schemas.microsoft.com/developer/msbuild/2003">
  <Import Project="dir.props" />

  <!-- required to build the projects in their specified order -->
  <PropertyGroup>
    <SerializeProjects>true</SerializeProjects>
  </PropertyGroup>

  <PropertyGroup>
    <!-- To disable the restoration of packages, set RestoreDuringBuild=false or pass /p:RestoreDuringBuild=false.-->
    <RestoreDuringBuild Condition="'$(RestoreDuringBuild)'==''">true</RestoreDuringBuild>
  </PropertyGroup>

  <PropertyGroup>
    <TraversalBuildDependencies>
      CreateOrUpdateCurrentVersionFile;
      CreateVersionInfoFile;
<<<<<<< HEAD
=======
      CreateHostMachineInfoFile;
>>>>>>> 95a70dc2
      BatchRestorePackages;
      BuildCustomTasks;
    </TraversalBuildDependencies>
    <TraversalBuildDependsOn>
      $(TraversalBuildDependencies);
      $(TraversalBuildDependsOn);
    </TraversalBuildDependsOn>
  </PropertyGroup>

  <ItemGroup>
    <Project Include="src/dir.proj" />
    <Project Include="src/pkg/packaging/dir.proj"/>
    <Project Include="$(MSBuildThisFileDirectory)src/test/dir.proj" Condition="'$(SkipTests)' != 'true'"/>
  </ItemGroup>

  <Target Name="BuildTraversalBuildDependencies"
          DependsOnTargets="$(TraversalBuildDependencies)" />

<<<<<<< HEAD
=======
  <Target Name="CreateHostMachineInfoFile">
    <GetTargetMachineInfo>
      <Output PropertyName="HostMachineRid" TaskParameter="RuntimeIdentifier" />
    </GetTargetMachineInfo>

    <PropertyGroup>
      <HostMachineInfoPropsContent>
&lt;Project&gt;
  &lt;PropertyGroup&gt;
    &lt;HostMachineRid&gt;$(HostMachineRid)&lt;/HostMachineRid&gt;
  &lt;/PropertyGroup&gt;
&lt;/Project&gt;
      </HostMachineInfoPropsContent>
    </PropertyGroup>

    <WriteLinesToFile File="$(HostMachineInfoProps)"
                      Lines="$(HostMachineInfoPropsContent)"
                      Overwrite="True" />
  </Target>

  <Target Name="BuildCustomTasks">
      <MSBuild Projects="tools-local/Microsoft.DotNet.Build.Tasks.Local/Microsoft.DotNet.Build.Tasks.Local.builds" />
      <MSBuild Projects="tools-local/tasks/core-setup.tasks.builds" />

    <PropertyGroup>
      <DependencyModelTFM>netstandard1.3</DependencyModelTFM>
      <DependencyModelTFM Condition="'$(MSBuildRuntimeType)' != 'Core'">net451</DependencyModelTFM>
    </PropertyGroup>

      <ItemGroup>
        <CustomTaskDependencies Include="$(BuildToolsTaskDir)Newtonsoft.Json.dll" />
        <CustomTaskDependencies Include="$(BuildToolsTaskDir)Microsoft.DotNet.PlatformAbstractions.dll" />
        <CustomTaskDependencies Include="$(PackagesDir)microsoft.extensions.dependencymodel\1.1.1\lib\$(DependencyModelTFM)\Microsoft.Extensions.DependencyModel.dll" />
      </ItemGroup>
      <Copy SourceFiles="@(CustomTaskDependencies)"
            DestinationFolder="$(LocalBuildToolsTaskDir)"
            OverwriteReadOnlyFiles="true"
            SkipUnchangedFiles="true" />
  </Target>

>>>>>>> 95a70dc2
  <Target Name="BatchRestorePackages" Condition="'$(RestoreDuringBuild)'=='true'">
    <Message Importance="High" Text="Restoring all packages..." />
    <Exec Condition="'@(SdkRestoreProjects)' != ''" Command="$(DotnetRestoreCommand) &quot;%(SdkRestoreProjects.FullPath)&quot; $(MSBuildPassThroughPropertyList)" StandardOutputImportance="Low" />
  </Target>

  <Import Project="dir.targets" />
  <Import Project="dir.traversal.targets" />
  <Import Project="$(ToolsDir)clean.targets" />
  <Import Project="$(ToolsDir)VersionTools.targets" Condition="Exists('$(ToolsDir)VersionTools.targets')" />


  <!-- Override RestorePackages from dir.traversal.targets and do a batch restore -->
  <Target Name="RestorePackages" DependsOnTargets="BatchRestorePackages" />

  <!-- Override clean from dir.traversal.targets and just remove the full BinDir -->
  <Target Name="CleanAllProjects">
    <RemoveDir Directories="$(BinDir)" />
  </Target>

</Project><|MERGE_RESOLUTION|>--- conflicted
+++ resolved
@@ -16,10 +16,7 @@
     <TraversalBuildDependencies>
       CreateOrUpdateCurrentVersionFile;
       CreateVersionInfoFile;
-<<<<<<< HEAD
-=======
       CreateHostMachineInfoFile;
->>>>>>> 95a70dc2
       BatchRestorePackages;
       BuildCustomTasks;
     </TraversalBuildDependencies>
@@ -38,8 +35,6 @@
   <Target Name="BuildTraversalBuildDependencies"
           DependsOnTargets="$(TraversalBuildDependencies)" />
 
-<<<<<<< HEAD
-=======
   <Target Name="CreateHostMachineInfoFile">
     <GetTargetMachineInfo>
       <Output PropertyName="HostMachineRid" TaskParameter="RuntimeIdentifier" />
@@ -60,27 +55,6 @@
                       Overwrite="True" />
   </Target>
 
-  <Target Name="BuildCustomTasks">
-      <MSBuild Projects="tools-local/Microsoft.DotNet.Build.Tasks.Local/Microsoft.DotNet.Build.Tasks.Local.builds" />
-      <MSBuild Projects="tools-local/tasks/core-setup.tasks.builds" />
-
-    <PropertyGroup>
-      <DependencyModelTFM>netstandard1.3</DependencyModelTFM>
-      <DependencyModelTFM Condition="'$(MSBuildRuntimeType)' != 'Core'">net451</DependencyModelTFM>
-    </PropertyGroup>
-
-      <ItemGroup>
-        <CustomTaskDependencies Include="$(BuildToolsTaskDir)Newtonsoft.Json.dll" />
-        <CustomTaskDependencies Include="$(BuildToolsTaskDir)Microsoft.DotNet.PlatformAbstractions.dll" />
-        <CustomTaskDependencies Include="$(PackagesDir)microsoft.extensions.dependencymodel\1.1.1\lib\$(DependencyModelTFM)\Microsoft.Extensions.DependencyModel.dll" />
-      </ItemGroup>
-      <Copy SourceFiles="@(CustomTaskDependencies)"
-            DestinationFolder="$(LocalBuildToolsTaskDir)"
-            OverwriteReadOnlyFiles="true"
-            SkipUnchangedFiles="true" />
-  </Target>
-
->>>>>>> 95a70dc2
   <Target Name="BatchRestorePackages" Condition="'$(RestoreDuringBuild)'=='true'">
     <Message Importance="High" Text="Restoring all packages..." />
     <Exec Condition="'@(SdkRestoreProjects)' != ''" Command="$(DotnetRestoreCommand) &quot;%(SdkRestoreProjects.FullPath)&quot; $(MSBuildPassThroughPropertyList)" StandardOutputImportance="Low" />
